import { formatMoneyCLP } from "../../utils/currency";

type Total14DaysCardProps = {
  value: number;
  rangeLabel: string;
  formatter?: (value: number) => string;
};

export default function Total14DaysCard({
  value,
  rangeLabel,
  formatter = formatMoneyCLP,
}: Total14DaysCardProps) {
  return (
<<<<<<< HEAD
    <article className="card stat" aria-label={`Ventas acumuladas para ${rangeLabel}`}>
=======
    <article className="card stat" aria-label={`Ventas acumuladas durante ${days} días`}>
>>>>>>> 70bf323f
      <h3>Ventas acumuladas</h3>
      <p className="stat-value" data-testid="sales-total-14d">
        {formatter(value)}
      </p>
<<<<<<< HEAD
      <span className="stat-trend">Rango seleccionado: {rangeLabel}</span>
=======
      <span className="stat-trend">Montos brutos del periodo</span>
>>>>>>> 70bf323f
    </article>
  );
}<|MERGE_RESOLUTION|>--- conflicted
+++ resolved
@@ -12,20 +12,20 @@
   formatter = formatMoneyCLP,
 }: Total14DaysCardProps) {
   return (
-<<<<<<< HEAD
+
     <article className="card stat" aria-label={`Ventas acumuladas para ${rangeLabel}`}>
-=======
+
     <article className="card stat" aria-label={`Ventas acumuladas durante ${days} días`}>
->>>>>>> 70bf323f
+
       <h3>Ventas acumuladas</h3>
       <p className="stat-value" data-testid="sales-total-14d">
         {formatter(value)}
       </p>
-<<<<<<< HEAD
+
       <span className="stat-trend">Rango seleccionado: {rangeLabel}</span>
-=======
+
       <span className="stat-trend">Montos brutos del periodo</span>
->>>>>>> 70bf323f
+
     </article>
   );
 }