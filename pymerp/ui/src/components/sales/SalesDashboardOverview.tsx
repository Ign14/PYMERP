--- conflicted
+++ resolved
@@ -24,15 +24,13 @@
   const seriesInitialLoading = series.isLoading && !series.data;
   const seriesRefreshing = series.isFetching && !seriesInitialLoading;
 
-<<<<<<< HEAD
-=======
   const summaryInitialLoading = summary.isLoading && !summary.data;
   const seriesInitialLoading = series.isLoading && !series.data;
   const summaryRefreshing = summary.isFetching && !summaryInitialLoading;
   const seriesRefreshing = series.isFetching && !seriesInitialLoading;
 
   const summaryHasError = summary.isError;
->>>>>>> 70bf323f
+
   const seriesHasError = series.isError;
 
   const handleRetry = () => {
@@ -81,7 +79,7 @@
     return points.filter((point) => point.date >= start && point.date <= end);
   }, [chartRange, points]);
 
-<<<<<<< HEAD
+
   const filteredTotal = useMemo(
     () => filteredChartPoints.reduce((acc, point) => acc + point.total, 0),
     [filteredChartPoints],
@@ -99,8 +97,7 @@
 
   const rangeLabel = rangeStart && rangeEnd ? formatRange(rangeStart, rangeEnd) : "Sin rango";
 
-=======
->>>>>>> 70bf323f
+
   const handleStartChange = (value: string) => {
     if (!value) {
       return;
@@ -128,22 +125,21 @@
           <div>
             <h2 id="sales-dashboard-overview-heading">Resumen de ventas</h2>
           </div>
-<<<<<<< HEAD
+
           {seriesRefreshing && !seriesHasError && (
-=======
+
           {summaryRefreshing && !summaryHasError && (
->>>>>>> 70bf323f
+
             <span className="muted" role="status">
               Actualizando…
             </span>
           )}
         </header>
 
-<<<<<<< HEAD
         {seriesHasError && (
-=======
+
         {summaryHasError && (
->>>>>>> 70bf323f
+
           <div className="error-banner" role="alert">
             <p>No se pudieron cargar los indicadores de ventas.</p>
             <button className="btn" type="button" onClick={handleRetry}>
@@ -153,13 +149,13 @@
         )}
 
         <div className="kpi-grid" style={{ marginBottom: "1.5rem" }}>
-<<<<<<< HEAD
+
           {seriesInitialLoading || seriesHasError ? (
             <SkeletonCard title="Promedio diario" description={`Rango seleccionado: ${rangeLabel}`} />
-=======
+
           {summaryInitialLoading ? (
             <SkeletonCard title="Promedio diario" description={`Periodo analizado: ${days} días`} />
->>>>>>> 70bf323f
+
           ) : (
             <DailyAvgCard
               value={filteredAverage}
@@ -167,13 +163,13 @@
               formatter={formatCurrency}
             />
           )}
-<<<<<<< HEAD
+
           {seriesInitialLoading || seriesHasError ? (
             <SkeletonCard title="Ventas acumuladas" description={`Rango seleccionado: ${rangeLabel}`} />
-=======
+
           {summaryInitialLoading ? (
             <SkeletonCard title="Ventas acumuladas" description="Montos brutos del periodo" />
->>>>>>> 70bf323f
+
           ) : (
             <Total14DaysCard
               value={filteredTotal}
