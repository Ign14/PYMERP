--- conflicted
+++ resolved
@@ -8,20 +8,20 @@
 
 export default function DailyAvgCard({ value, rangeLabel, formatter = formatMoneyCLP }: DailyAvgCardProps) {
   return (
-<<<<<<< HEAD
+
     <article className="card stat" aria-label={`Promedio diario de ventas para ${rangeLabel}`}>
-=======
+
     <article className="card stat" aria-label={`Promedio diario de ventas considerando ${days} días`}>
->>>>>>> 70bf323f
+
       <h3>Promedio diario</h3>
       <p className="stat-value" data-testid="sales-daily-average">
         {formatter(value)}
       </p>
-<<<<<<< HEAD
+
       <span className="stat-trend">Rango seleccionado: {rangeLabel}</span>
-=======
+
       <span className="stat-trend">Periodo analizado: {days} días</span>
->>>>>>> 70bf323f
+
     </article>
   );
 }