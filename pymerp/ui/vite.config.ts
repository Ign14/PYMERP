--- conflicted
+++ resolved
@@ -6,7 +6,7 @@
   plugins: [react()],
   resolve: {
     alias: {
-<<<<<<< HEAD
+
       react: path.resolve(__dirname, 'node_modules/react'),
       'react/jsx-runtime': path.resolve(__dirname, 'node_modules/react/jsx-runtime.js'),
       'react/jsx-dev-runtime': path.resolve(__dirname, 'node_modules/react/jsx-dev-runtime.js'),
@@ -16,7 +16,7 @@
       'react-dom/test-utils': path.resolve(__dirname, 'node_modules/react-dom/test-utils.js'),
     },
     dedupe: ['react', 'react-dom'],
-=======
+
       react: path.resolve(__dirname, "../node_modules/react"),
       "react-dom": path.resolve(__dirname, "../node_modules/react-dom"),
       "react/jsx-runtime": path.resolve(
@@ -29,7 +29,7 @@
       ),
     },
     dedupe: ["react", "react-dom"],
->>>>>>> 8783ea99
+
   },
   server: {
     port: 5173,
